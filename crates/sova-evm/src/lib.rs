mod evm;
mod execute;
mod inspector;
mod precompiles;
mod sova_revm;

use alloy_evm::Database as Alloy_Database;
use evm::{SovaEvm, SovaEvmFactory};
use inspector::SovaInspector;
pub use inspector::{AccessedStorage, BroadcastResult, SlotProvider, StorageChange, WithInspector};
use once_cell::race::OnceBox;
pub use precompiles::{BitcoinClient, BitcoinRpcPrecompile, SovaL1BlockInfo};
use reth_errors::BlockExecutionError;
use revm::{handler::EthPrecompiles, precompile::Precompiles, primitives::hardfork::SpecId};

use std::{error::Error, sync::Arc};

use parking_lot::RwLock;

use alloy_consensus::{Block, Header};
use alloy_evm::{
    block::{BlockExecutorFactory, BlockExecutorFor},
    EvmEnv,
};
use alloy_op_evm::{OpBlockExecutionCtx, OpBlockExecutor};

use reth_evm::{execute::Executor, precompiles::PrecompilesMap, ConfigureEvm, InspectorFor};
use reth_optimism_chainspec::OpChainSpec;
use reth_optimism_evm::{OpBlockAssembler, OpEvmConfig, OpNextBlockEnvAttributes};
use reth_optimism_primitives::{OpPrimitives, OpReceipt, OpTransactionSigned};
use reth_primitives::{SealedBlock, SealedHeader};
use reth_revm::{
    Database, State,
};
use reth_tasks::TaskExecutor;

use op_revm::{
    precompiles::{fjord, granite, isthmus},
    OpSpecId,
};

use sova_chainspec::{
    BROADCAST_TRANSACTION_ADDRESS, CONVERT_ADDRESS_ADDRESS, DECODE_TRANSACTION_ADDRESS,
    L1_BLOCK_CONTRACT_ADDRESS, PRECOMPILE_ADDRESSES, VAULT_SPEND_ADDRESS,
};
use sova_cli::SovaConfig;

<<<<<<< HEAD
use crate::{execute::SovaBlockExecutor, precompiles::SOVA_BITCOIN_PRECOMPILE};
=======
use crate::precompiles::{
    VaultSpendInput, SOVA_BITCOIN_PRECOMPILE_BROADCAST_TRANSACTION,
    SOVA_BITCOIN_PRECOMPILE_CONVERT_ADDRESS, SOVA_BITCOIN_PRECOMPILE_DECODE_TRANSACTION,
    SOVA_BITCOIN_PRECOMPILE_VAULT_SPEND,
};
>>>>>>> b6b1b329

// Custom precompiles that include Bitcoin precompile
#[derive(Clone, Default)]
pub struct SovaPrecompiles {
    pub inner: EthPrecompiles,
    pub spec: OpSpecId,
}

impl SovaPrecompiles {
    pub fn new() -> Self {
        Self::new_with_spec(OpSpecId::ISTHMUS)
    }

    #[inline]
    pub fn new_with_spec(spec: OpSpecId) -> Self {
        let global_precompiles = match spec {
            spec @ (OpSpecId::BEDROCK
            | OpSpecId::REGOLITH
            | OpSpecId::CANYON
            | OpSpecId::ECOTONE) => Precompiles::new(spec.into_eth_spec().into()),
            OpSpecId::FJORD => fjord(),
            OpSpecId::GRANITE | OpSpecId::HOLOCENE => granite(),
            OpSpecId::ISTHMUS | OpSpecId::INTEROP | OpSpecId::OSAKA => isthmus(),
        };

        static INSTANCE: OnceBox<Precompiles> = OnceBox::new();
        let precompiles = INSTANCE.get_or_init(|| {
            let mut precompiles = global_precompiles.clone();
            precompiles.extend([
                SOVA_BITCOIN_PRECOMPILE_BROADCAST_TRANSACTION,
                SOVA_BITCOIN_PRECOMPILE_DECODE_TRANSACTION,
                SOVA_BITCOIN_PRECOMPILE_CONVERT_ADDRESS,
                SOVA_BITCOIN_PRECOMPILE_VAULT_SPEND,
            ]);
            Box::new(precompiles)
        });

        Self {
            inner: EthPrecompiles {
                precompiles,
                spec: SpecId::default(),
            },
            spec,
        }
    }

    #[inline]
<<<<<<< HEAD
    pub fn precompiles(self) -> PrecompilesMap {
        PrecompilesMap::from_static(self.inner.precompiles)
=======
    fn set_spec(&mut self, spec: <CTX::Cfg as Cfg>::Spec) -> bool {
        *self = Self::new_with_spec(spec);
        true
    }

    fn run(
        &mut self,
        context: &mut CTX,
        address: &Address,
        inputs: &InputsImpl,
        is_static: bool,
        gas_limit: u64,
    ) -> Result<Option<Self::Output>, String> {
        let inputs = InputsImpl {
            target_address: inputs.target_address,
            caller_address: inputs.caller_address,
            input: if *address == VAULT_SPEND_ADDRESS {
                let input = VaultSpendInput::new(inputs.input.clone(), inputs.caller_address);
                alloy_rlp::encode(input).to_vec().into()
            } else {
                inputs.input.clone()
            },
            call_value: inputs.call_value,
        };
        self.inner
            .run(context, address, &inputs, is_static, gas_limit)
    }

    fn warm_addresses(&self) -> Box<impl Iterator<Item = Address>> {
        // Combine standard precompiles with Bitcoin precompile address
        self.inner.warm_addresses()
    }

    fn contains(&self, address: &Address) -> bool {
        self.inner.contains(address)
>>>>>>> b6b1b329
    }
}

// impl<CTX> PrecompileProvider<CTX> for SovaPrecompiles
// where
//     CTX: ContextTr<Cfg: Cfg<Spec = OpSpecId>>,
// {
//     type Output = InterpreterResult;

//     #[inline]
//     fn set_spec(&mut self, spec: <CTX::Cfg as Cfg>::Spec) -> bool {
//         *self = Self::new_with_spec(spec);
//         true
//     }

//     fn run(
//         &mut self,
//         context: &mut CTX,
//         address: &Address,
//         inputs: &InputsImpl,
//         is_static: bool,
//         gas_limit: u64,
//     ) -> Result<Option<Self::Output>, String> {
//         let inputs = InputsImpl {
//             target_address: inputs.target_address,
//             caller_address: inputs.caller_address,
//             input: if *address == BTC_PRECOMPILE_ADDRESS {
//                 let input =
//                     BitcoinRpcPrecompileInput::new(inputs.input.clone(), inputs.caller_address);
//                 alloy_rlp::encode(input).to_vec().into()
//             } else {
//                 inputs.input.clone()
//             },
//             call_value: inputs.call_value,
//         };
//         self.inner
//             .run(context, address, &inputs, is_static, gas_limit)
//     }

//     fn warm_addresses(&self) -> Box<impl Iterator<Item = Address>> {
//         // Combine standard precompiles with Bitcoin precompile address
//         self.inner.warm_addresses()
//     }

//     fn contains(&self, address: &Address) -> bool {
//         self.inner.contains(address)
//     }
// }

#[derive(Clone, Debug)]
pub struct SovaEvmConfig {
    /// Wrapper around optimism configuration
    inner: OpEvmConfig,
    /// EVM Factory
    evm_factory: SovaEvmFactory,
    /// Engine inspector used to track bitcoin precompile execution for double spends
    inspector: Arc<RwLock<SovaInspector>>,
}

impl SovaEvmConfig {
    pub fn new(
        config: &SovaConfig,
        chain_spec: Arc<OpChainSpec>,
        task_executor: TaskExecutor,
    ) -> Result<Self, Box<dyn Error>> {
        let inspector = SovaInspector::new(
            PRECOMPILE_ADDRESSES,
            vec![
                BROADCAST_TRANSACTION_ADDRESS,
                DECODE_TRANSACTION_ADDRESS,
                CONVERT_ADDRESS_ADDRESS,
                VAULT_SPEND_ADDRESS,
                L1_BLOCK_CONTRACT_ADDRESS,
            ],
            config.sentinel_url.clone(),
            task_executor,
        )
        .map_err(|e| Box::new(e) as Box<dyn Error>)?;

        Ok(Self {
            inner: OpEvmConfig::optimism(chain_spec),
            evm_factory: SovaEvmFactory::new(),
            inspector: Arc::new(RwLock::new(inspector)),
        })
    }

    /// Returns the chain spec associated with this configuration
    pub const fn chain_spec(&self) -> &Arc<OpChainSpec> {
        self.inner.chain_spec()
    }
}

impl BlockExecutorFactory for SovaEvmConfig {
    type EvmFactory = SovaEvmFactory;
    type ExecutionCtx<'a> = OpBlockExecutionCtx;
    type Transaction = OpTransactionSigned;
    type Receipt = OpReceipt;

    fn evm_factory(&self) -> &Self::EvmFactory {
        &self.evm_factory
    }

    fn create_executor<'a, DB, I>(
        &'a self,
        evm: SovaEvm<&'a mut State<DB>, I, PrecompilesMap>,
        ctx: OpBlockExecutionCtx,
    ) -> impl BlockExecutorFor<'a, Self, DB, I>
    where
        DB: Database + 'a,
        I: InspectorFor<Self, &'a mut State<DB>> + 'a,
        <DB as Database>::Error: Send + Sync + 'static,
    {
        OpBlockExecutor::new(
            evm,
            ctx,
            self.inner.chain_spec().clone(),
            *self.inner.executor_factory.receipt_builder(),
        )
    }
}

impl ConfigureEvm for SovaEvmConfig {
    type Primitives = OpPrimitives;
    type Error = <OpEvmConfig as ConfigureEvm>::Error;
    type NextBlockEnvCtx = OpNextBlockEnvAttributes;
    type BlockExecutorFactory = Self;
    type BlockAssembler = OpBlockAssembler<OpChainSpec>;

    fn block_executor_factory(&self) -> &Self::BlockExecutorFactory {
        self
    }

    fn block_assembler(&self) -> &Self::BlockAssembler {
        self.inner.block_assembler()
    }

    fn evm_env(&self, header: &Header) -> EvmEnv<OpSpecId> {
        self.inner.evm_env(header)
    }

    fn next_evm_env(
        &self,
        parent: &Header,
        attributes: &OpNextBlockEnvAttributes,
    ) -> Result<EvmEnv<OpSpecId>, Self::Error> {
        self.inner.next_evm_env(parent, attributes)
    }

    fn context_for_block(
        &self,
        block: &SealedBlock<Block<OpTransactionSigned>>,
    ) -> OpBlockExecutionCtx {
        self.inner.context_for_block(block)
    }

    fn context_for_next_block(
        &self,
        parent: &SealedHeader,
        attributes: Self::NextBlockEnvCtx,
    ) -> OpBlockExecutionCtx {
        self.inner.context_for_next_block(parent, attributes)
    }

    fn executor<DB: Alloy_Database>(
        &self,
        db: DB,
    ) -> impl Executor<DB, Primitives = Self::Primitives, Error = BlockExecutionError> {
        SovaBlockExecutor::new(self, db)
    }

    fn batch_executor<DB: Alloy_Database>(
        &self,
        db: DB,
    ) -> impl Executor<DB, Primitives = Self::Primitives, Error = BlockExecutionError> {
        SovaBlockExecutor::new(self, db)
    }
}

impl WithInspector for SovaEvmConfig {
    fn with_inspector(&self) -> &Arc<RwLock<SovaInspector>> {
        &self.inspector
    }
}

impl WithInspector for &SovaEvmConfig {
    fn with_inspector(&self) -> &Arc<RwLock<SovaInspector>> {
        &self.inspector
    }
}<|MERGE_RESOLUTION|>--- conflicted
+++ resolved
@@ -45,15 +45,12 @@
 };
 use sova_cli::SovaConfig;
 
-<<<<<<< HEAD
-use crate::{execute::SovaBlockExecutor, precompiles::SOVA_BITCOIN_PRECOMPILE};
-=======
+use crate::execute::SovaBlockExecutor;
 use crate::precompiles::{
     VaultSpendInput, SOVA_BITCOIN_PRECOMPILE_BROADCAST_TRANSACTION,
     SOVA_BITCOIN_PRECOMPILE_CONVERT_ADDRESS, SOVA_BITCOIN_PRECOMPILE_DECODE_TRANSACTION,
     SOVA_BITCOIN_PRECOMPILE_VAULT_SPEND,
 };
->>>>>>> b6b1b329
 
 // Custom precompiles that include Bitcoin precompile
 #[derive(Clone, Default)]
@@ -101,46 +98,8 @@
     }
 
     #[inline]
-<<<<<<< HEAD
     pub fn precompiles(self) -> PrecompilesMap {
         PrecompilesMap::from_static(self.inner.precompiles)
-=======
-    fn set_spec(&mut self, spec: <CTX::Cfg as Cfg>::Spec) -> bool {
-        *self = Self::new_with_spec(spec);
-        true
-    }
-
-    fn run(
-        &mut self,
-        context: &mut CTX,
-        address: &Address,
-        inputs: &InputsImpl,
-        is_static: bool,
-        gas_limit: u64,
-    ) -> Result<Option<Self::Output>, String> {
-        let inputs = InputsImpl {
-            target_address: inputs.target_address,
-            caller_address: inputs.caller_address,
-            input: if *address == VAULT_SPEND_ADDRESS {
-                let input = VaultSpendInput::new(inputs.input.clone(), inputs.caller_address);
-                alloy_rlp::encode(input).to_vec().into()
-            } else {
-                inputs.input.clone()
-            },
-            call_value: inputs.call_value,
-        };
-        self.inner
-            .run(context, address, &inputs, is_static, gas_limit)
-    }
-
-    fn warm_addresses(&self) -> Box<impl Iterator<Item = Address>> {
-        // Combine standard precompiles with Bitcoin precompile address
-        self.inner.warm_addresses()
-    }
-
-    fn contains(&self, address: &Address) -> bool {
-        self.inner.contains(address)
->>>>>>> b6b1b329
     }
 }
 
