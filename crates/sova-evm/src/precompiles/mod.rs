--- conflicted
+++ resolved
@@ -112,7 +112,6 @@
         })
     }
 
-<<<<<<< HEAD
     pub fn from_env() -> Self {
         // we call .unwrap() instead of .unwrap_or_else to cause a panic in case of missing environment variables
         // to do this, we call this function once (for sanity check) after the env vars are set just before node start
@@ -161,9 +160,6 @@
 
         let btc_precompile = BitcoinRpcPrecompile::from_env();
 
-=======
-    pub fn run(&self, input: &Bytes, precomp_caller: &Address) -> PrecompileResult {
->>>>>>> a43d2b24
         let method = BitcoinMethod::try_from(input).map_err(|e| {
             PrecompileError::Other(
                 "Invalid precompile method selector".to_string() + &e.to_string(),
